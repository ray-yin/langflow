from datetime import datetime, timezone
from typing import Annotated, Any, AsyncIterator, Iterator, Optional

from fastapi.encoders import jsonable_encoder
from langchain_core.load import load
from langchain_core.messages import AIMessage, BaseMessage, HumanMessage, SystemMessage
from langchain_core.prompt_values import ImagePromptValue
from langchain_core.prompts import BaseChatPromptTemplate, ChatPromptTemplate, PromptTemplate
from langchain_core.prompts.image import ImagePromptTemplate
from loguru import logger
from pydantic import BeforeValidator, ConfigDict, Field, field_serializer

from langflow.base.prompts.utils import dict_values_to_string
from langflow.schema.data import Data
from langflow.schema.image import Image, get_file_paths, is_image_file


def _timestamp_to_str(timestamp: datetime) -> str:
    return timestamp.strftime("%Y-%m-%d %H:%M:%S")


class Message(Data):
    model_config = ConfigDict(arbitrary_types_allowed=True)
    # Helper class to deal with image data
    text_key: str = "text"
    text: Optional[str | AsyncIterator | Iterator] = Field(default="")
    sender: Optional[str] = None
    sender_name: Optional[str] = None
    files: Optional[list[str | Image]] = Field(default=[])
    session_id: Optional[str] = Field(default="")
    timestamp: Annotated[str, BeforeValidator(_timestamp_to_str)] = Field(
        default=datetime.now(timezone.utc).strftime("%Y-%m-%d %H:%M:%S")
    )
    flow_id: Optional[str] = None

    def model_post_init(self, __context: Any) -> None:
        new_files = []
        for file in self.files or []:
            if is_image_file(file):
                new_files.append(Image(path=file))
            else:
<<<<<<< HEAD
                new_files.append(file)
        self.files = new_files
        if "timestamp" not in self.data:
            self.data["timestamp"] = self.timestamp

    def set_flow_id(self, flow_id: str):
        self.flow_id = flow_id
=======
                new_files.append(file)  # type: ignore
        self.files = new_files  # type: ignore
>>>>>>> 8ccb9e75

    def to_lc_message(
        self,
    ) -> BaseMessage:
        """
        Converts the Data to a BaseMessage.

        Returns:
            BaseMessage: The converted BaseMessage.
        """
        # The idea of this function is to be a helper to convert a Data to a BaseMessage
        # It will use the "sender" key to determine if the message is Human or AI
        # If the key is not present, it will default to AI
        # But first we check if all required keys are present in the data dictionary
        # they are: "text", "sender"
        if self.text is None or not self.sender:
            logger.warning("Missing required keys ('text', 'sender') in Message, defaulting to HumanMessage.")

        if self.sender == "User" or not self.sender:
            if self.files:
                contents = [{"type": "text", "text": self.text}]
                contents.extend(self.get_file_content_dicts())
                human_message = HumanMessage(content=contents)  # type: ignore
            else:
                human_message = HumanMessage(
                    content=[{"type": "text", "text": self.text}],
                )

            return human_message

        return AIMessage(content=self.text)  # type: ignore

    @classmethod
    def from_data(cls, data: "Data") -> "Message":
        """
        Converts a BaseMessage to a Data.

        Args:
            record (BaseMessage): The BaseMessage to convert.

        Returns:
            Data: The converted Data.
        """

        return cls(
            text=data.text,
            sender=data.sender,
            sender_name=data.sender_name,
            files=data.files,
            session_id=data.session_id,
            timestamp=data.timestamp,
            flow_id=data.flow_id,
        )

    @field_serializer("text", mode="plain")
    def serialize_text(self, value):
        if isinstance(value, AsyncIterator):
            return ""
        elif isinstance(value, Iterator):
            return ""
        return value

    async def get_file_content_dicts(self):
        content_dicts = []
        files = await get_file_paths(self.files)

        for file in files:
            if isinstance(file, Image):
                content_dicts.append(file.to_content_dict())
            else:
                image_template = ImagePromptTemplate()
                image_prompt_value: ImagePromptValue = image_template.invoke(input={"path": file})
                content_dicts.append({"type": "image_url", "image_url": image_prompt_value.image_url})
        return content_dicts

    def load_lc_prompt(self):
        if "prompt" not in self:
            raise ValueError("Prompt is required.")
        loaded_prompt = load(self.prompt)
        # Rebuild HumanMessages if they are instance of BaseMessage
        if isinstance(loaded_prompt, ChatPromptTemplate):
            messages = []
            for message in loaded_prompt.messages:
                if isinstance(message, HumanMessage):
                    messages.append(message)
                elif message.type == "human":
                    messages.append(HumanMessage(content=message.content))
                elif message.type == "system":
                    messages.append(SystemMessage(content=message.content))
                elif message.type == "ai":
                    messages.append(AIMessage(content=message.content))
            loaded_prompt.messages = messages
        return loaded_prompt

    @classmethod
    def from_lc_prompt(
        cls,
        prompt: BaseChatPromptTemplate,
    ):
        prompt_json = prompt.to_json()
        return cls(prompt=prompt_json)

    def format_text(self):
        prompt_template = PromptTemplate.from_template(self.template)
        variables_with_str_values = dict_values_to_string(self.variables)
        formatted_prompt = prompt_template.format(**variables_with_str_values)
        self.text = formatted_prompt
        return formatted_prompt

    @classmethod
    async def from_template_and_variables(cls, template: str, **variables):
        instance = cls(template=template, variables=variables)
        contents = [{"type": "text", "text": instance.format_text()}]
        # Get all Message instances from the kwargs
        for value in variables.values():
            if isinstance(value, cls):
                content_dicts = await value.get_file_content_dicts()
                contents.extend(content_dicts)
        prompt_template = ChatPromptTemplate.from_messages([HumanMessage(content=contents)])
        instance.prompt = jsonable_encoder(prompt_template.to_json())
        instance.messages = instance.prompt.get("kwargs", {}).get("messages", [])
        return instance<|MERGE_RESOLUTION|>--- conflicted
+++ resolved
@@ -39,7 +39,6 @@
             if is_image_file(file):
                 new_files.append(Image(path=file))
             else:
-<<<<<<< HEAD
                 new_files.append(file)
         self.files = new_files
         if "timestamp" not in self.data:
@@ -47,10 +46,6 @@
 
     def set_flow_id(self, flow_id: str):
         self.flow_id = flow_id
-=======
-                new_files.append(file)  # type: ignore
-        self.files = new_files  # type: ignore
->>>>>>> 8ccb9e75
 
     def to_lc_message(
         self,
