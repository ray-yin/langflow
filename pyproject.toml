--- conflicted
+++ resolved
@@ -32,11 +32,8 @@
 langchain = "^0.0.127"
 openai = "^0.27.2"
 types-pyyaml = "^6.0.12.8"
-<<<<<<< HEAD
 dill = "^0.3.6"
-=======
 pandas = "^1.5.3"
->>>>>>> 0b760003
 
 [tool.poetry.group.dev.dependencies]
 black = "^23.1.0"
