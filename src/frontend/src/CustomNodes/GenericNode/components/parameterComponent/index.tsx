import { cloneDeep } from "lodash";
import React, {
  ReactNode,
  useContext,
  useEffect,
  useRef,
  useState,
} from "react";
import { Handle, Position, useUpdateNodeInternals } from "reactflow";
import ShadTooltip from "../../../../components/ShadTooltipComponent";
import CodeAreaComponent from "../../../../components/codeAreaComponent";
import Dropdown from "../../../../components/dropdownComponent";
import FloatComponent from "../../../../components/floatComponent";
import IconComponent from "../../../../components/genericIconComponent";
import InputComponent from "../../../../components/inputComponent";
import InputFileComponent from "../../../../components/inputFileComponent";
import InputListComponent from "../../../../components/inputListComponent";
import IntComponent from "../../../../components/intComponent";
import PromptAreaComponent from "../../../../components/promptComponent";
import TextAreaComponent from "../../../../components/textAreaComponent";
import ToggleShadComponent from "../../../../components/toggleShadComponent";
import { TOOLTIP_EMPTY } from "../../../../constants/constants";
import { TabsContext } from "../../../../contexts/tabsContext";
import { typesContext } from "../../../../contexts/typesContext";
import { ParameterComponentType } from "../../../../types/components";
<<<<<<< HEAD
import {
  isValidConnection,
  scapedJSONStringfy,
} from "../../../../utils/reactflowUtils";
=======
import { TabsState } from "../../../../types/tabs";
import { isValidConnection } from "../../../../utils/reactflowUtils";
>>>>>>> 20787789
import {
  nodeColors,
  nodeIconsLucide,
  nodeNames,
} from "../../../../utils/styleUtils";
import { classNames, groupByFamily } from "../../../../utils/utils";

export default function ParameterComponent({
  left,
  id,
  data,
  setData,
  tooltipTitle,
  title,
  color,
  type,
  name = "",
  required = false,
  optionalHandle = null,
  info = "",
}: ParameterComponentType): JSX.Element {
  const ref = useRef<HTMLDivElement>(null);
  const refHtml = useRef<HTMLDivElement & ReactNode>(null);
  const infoHtml = useRef<HTMLDivElement & ReactNode>(null);
  const updateNodeInternals = useUpdateNodeInternals();
  const [position, setPosition] = useState(0);
  const { setTabsState, tabId, save, flows } = useContext(TabsContext);

  const flow = flows.find((flow) => flow.id === tabId)?.data?.nodes ?? null;

  // Update component position
  useEffect(() => {
    if (ref.current && ref.current.offsetTop && ref.current.clientHeight) {
      setPosition(ref.current.offsetTop + ref.current.clientHeight / 2);
      updateNodeInternals(data.id);
    }
  }, [data.id, ref, ref.current, ref.current?.offsetTop, updateNodeInternals]);

  useEffect(() => {
    updateNodeInternals(data.id);
  }, [data.id, position, updateNodeInternals]);

  const { reactFlowInstance } = useContext(typesContext);
  let disabled =
<<<<<<< HEAD
    reactFlowInstance
      ?.getEdges()
      .some((e) => e.targetHandle === scapedJSONStringfy(id)) ?? false;
=======
    reactFlowInstance?.getEdges().some((edge) => edge.targetHandle === id) ??
    false;
>>>>>>> 20787789

  const { data: myData } = useContext(typesContext);

  const handleOnNewValue = (newValue: string | string[] | boolean): void => {
    let newData = cloneDeep(data);
    newData.node!.template[name].value = newValue;
    setData(newData);
    // Set state to pending
    //@ts-ignore
    setTabsState((prev: TabsState) => {
      return {
        ...prev,
        [tabId]: {
          ...prev[tabId],
          isPending: true,
          formKeysData: prev[tabId].formKeysData,
        },
      };
    });
    renderTooltips();
  };

  useEffect(() => {
    if (name === "openai_api_base") console.log(info);
    // @ts-ignore
    infoHtml.current = (
      <div className="h-full w-full break-words">
        {info.split("\n").map((line, index) => (
          <p key={index} className="block">
            {line}
          </p>
        ))}
      </div>
    );
  }, [info]);

  function renderTooltips() {
    let groupedObj = groupByFamily(myData, tooltipTitle!, left, flow!);

    if (groupedObj && groupedObj.length > 0) {
      //@ts-ignore
      //@ts-ignore
      refHtml.current = groupedObj.map((item, index) => {
        const Icon: any =
          nodeIconsLucide[item.family] ?? nodeIconsLucide["unknown"];

        return (
          <span
            key={index}
            className={classNames(
              index > 0 ? "mt-2 flex items-center" : "flex items-center"
            )}
          >
            <div
              className="h-5 w-5"
              style={{
                color: nodeColors[item.family],
              }}
            >
              <Icon
                className="h-5 w-5"
                strokeWidth={1.5}
                style={{
                  color: nodeColors[item.family] ?? nodeColors.unknown,
                }}
              />
            </div>
            <span className="ps-2 text-xs text-foreground">
              {nodeNames[item.family] ?? "Other"}
              <span className="text-xs">
                {" "}
                {item.type === "" ? "" : " - "}
                {item.type.split(", ").length > 2
                  ? item.type.split(", ").map((el, index) => (
                      <React.Fragment key={el + index}>
                        <span>
                          {index === item.type.split(", ").length - 1
                            ? el
                            : (el += `, `)}
                        </span>
                      </React.Fragment>
                    ))
                  : item.type}
              </span>
            </span>
          </span>
        );
      });
    } else {
      //@ts-ignore
      refHtml.current = <span>{TOOLTIP_EMPTY}</span>;
    }
  }

  useEffect(() => {
    renderTooltips();
  }, [tooltipTitle, flow]);

  return (
    <div
      ref={ref}
      className="mt-1 flex w-full flex-wrap items-center justify-between bg-muted px-5 py-2"
    >
      <>
        <div
          className={
            "w-full truncate text-sm" +
            (left ? "" : " text-end") +
            (info !== "" ? " flex items-center" : "")
          }
        >
          {title}
          <span className="text-status-red">{required ? " *" : ""}</span>
          <div className="">
            {info !== "" && (
              <ShadTooltip content={infoHtml.current}>
                {/* put div to avoid bug that does not display tooltip */}
                <div>
                  <IconComponent
                    name="Info"
                    className="relative bottom-0.5 ml-2 h-3 w-4"
                  />
                </div>
              </ShadTooltip>
            )}
          </div>
        </div>
        {left &&
        (type === "str" ||
          type === "bool" ||
          type === "float" ||
          type === "code" ||
          type === "prompt" ||
          type === "file" ||
          type === "int") &&
        !optionalHandle ? (
          <></>
        ) : (
          <ShadTooltip
            styleClasses={"tooltip-fixed-width custom-scroll nowheel"}
            delayDuration={0}
            content={refHtml.current}
            side={left ? "left" : "right"}
          >
            <Handle
              type={left ? "target" : "source"}
              position={left ? Position.Left : Position.Right}
              id={scapedJSONStringfy(id)}
              isValidConnection={(connection) =>
                isValidConnection(connection, reactFlowInstance!)
              }
              className={classNames(
                left ? "-ml-0.5 " : "-mr-0.5 ",
                "h-3 w-3 rounded-full border-2 bg-background"
              )}
              style={{
                borderColor: color,
                top: position,
              }}
            ></Handle>
          </ShadTooltip>
        )}

        {left === true &&
        type === "str" &&
        !data.node?.template[name].options ? (
          <div className="mt-2 w-full">
            {data.node?.template[name].list ? (
              <InputListComponent
                disabled={disabled}
                value={
                  !data.node.template[name].value ||
                  data.node.template[name].value === ""
                    ? [""]
                    : data.node.template[name].value
                }
                onChange={handleOnNewValue}
              />
            ) : data.node?.template[name].multiline ? (
              <TextAreaComponent
                disabled={disabled}
                value={data.node.template[name].value ?? ""}
                onChange={handleOnNewValue}
              />
            ) : (
              <InputComponent
                disabled={disabled}
                password={data.node?.template[name].password ?? false}
                value={data.node?.template[name].value ?? ""}
                onChange={handleOnNewValue}
              />
            )}
          </div>
        ) : left === true && type === "bool" ? (
          <div className="mt-2 w-full">
            <ToggleShadComponent
              disabled={disabled}
              enabled={data.node?.template[name].value ?? false}
              setEnabled={(isEnabled) => {
                handleOnNewValue(isEnabled);
              }}
              size="large"
            />
          </div>
        ) : left === true && type === "float" ? (
          <div className="mt-2 w-full">
            <FloatComponent
              disabled={disabled}
              value={data.node?.template[name].value ?? ""}
              onChange={handleOnNewValue}
            />
          </div>
        ) : left === true &&
          type === "str" &&
          data.node?.template[name].options ? (
          <div className="mt-2 w-full">
            <Dropdown
              options={data.node.template[name].options}
              onSelect={handleOnNewValue}
              value={data.node.template[name].value ?? "Choose an option"}
            ></Dropdown>
          </div>
        ) : left === true && type === "code" ? (
          <div className="mt-2 w-full">
            <CodeAreaComponent
              dynamic={data.node?.template[name].dynamic ?? false}
              setNodeClass={(nodeClass) => {
                data.node = nodeClass;
              }}
              nodeClass={data.node}
              disabled={disabled}
              value={data.node?.template[name].value ?? ""}
              onChange={handleOnNewValue}
            />
          </div>
        ) : left === true && type === "file" ? (
          <div className="mt-2 w-full">
            <InputFileComponent
              disabled={disabled}
              value={data.node?.template[name].value ?? ""}
              onChange={handleOnNewValue}
              fileTypes={data.node?.template[name].fileTypes}
              suffixes={data.node?.template[name].suffixes}
              onFileChange={(filePath: string) => {
                data.node!.template[name].file_path = filePath;
                save();
              }}
            ></InputFileComponent>
          </div>
        ) : left === true && type === "int" ? (
          <div className="mt-2 w-full">
            <IntComponent
              disabled={disabled}
              value={data.node?.template[name].value ?? ""}
              onChange={handleOnNewValue}
            />
          </div>
        ) : left === true && type === "prompt" ? (
          <div className="mt-2 w-full">
            <PromptAreaComponent
              field_name={name}
              setNodeClass={(nodeClass) => {
                data.node = nodeClass;
              }}
              nodeClass={data.node}
              disabled={disabled}
              value={data.node?.template[name].value ?? ""}
              onChange={handleOnNewValue}
            />
          </div>
        ) : (
          <></>
        )}
      </>
    </div>
  );
}<|MERGE_RESOLUTION|>--- conflicted
+++ resolved
@@ -23,15 +23,11 @@
 import { TabsContext } from "../../../../contexts/tabsContext";
 import { typesContext } from "../../../../contexts/typesContext";
 import { ParameterComponentType } from "../../../../types/components";
-<<<<<<< HEAD
+import { TabsState } from "../../../../types/tabs";
 import {
   isValidConnection,
   scapedJSONStringfy,
 } from "../../../../utils/reactflowUtils";
-=======
-import { TabsState } from "../../../../types/tabs";
-import { isValidConnection } from "../../../../utils/reactflowUtils";
->>>>>>> 20787789
 import {
   nodeColors,
   nodeIconsLucide,
@@ -76,14 +72,9 @@
 
   const { reactFlowInstance } = useContext(typesContext);
   let disabled =
-<<<<<<< HEAD
     reactFlowInstance
       ?.getEdges()
-      .some((e) => e.targetHandle === scapedJSONStringfy(id)) ?? false;
-=======
-    reactFlowInstance?.getEdges().some((edge) => edge.targetHandle === id) ??
-    false;
->>>>>>> 20787789
+      .some((edge) => edge.targetHandle === scapedJSONStringfy(id)) ?? false;
 
   const { data: myData } = useContext(typesContext);
 
