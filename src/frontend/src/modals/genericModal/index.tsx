--- conflicted
+++ resolved
@@ -122,10 +122,7 @@
 
   function validatePrompt(closeModal: boolean): void {
     //nodeClass is always null on tweaks
-<<<<<<< HEAD
-=======
-
->>>>>>> b6049aeb
+
     postValidatePrompt(field_name, inputValue, nodeClass!)
       .then((apiReturn) => {
         if (apiReturn.data) {
@@ -140,11 +137,7 @@
             setNoticeData({
               title: "Your template does not have any variables.",
             });
-<<<<<<< HEAD
             setModalOpen(false);
-=======
-            setModalOpen(closeModal);
->>>>>>> b6049aeb
           } else {
             setIsEdit(false);
             setSuccessData({
@@ -153,16 +146,10 @@
             if (
               JSON.stringify(apiReturn.data?.frontend_node) !==
               JSON.stringify({})
-<<<<<<< HEAD
             )
               setNodeClass!(apiReturn.data?.frontend_node);
             setModalOpen(closeModal);
             setValue(inputValue);
-=======
-            ) {
-              setModalOpen(closeModal);
-            }
->>>>>>> b6049aeb
           }
         } else {
           setIsEdit(true);
