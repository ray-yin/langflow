from __future__ import annotations

import os
import traceback
import types
from collections import OrderedDict
from datetime import datetime, timezone
from typing import TYPE_CHECKING, Any

from loguru import logger
from typing_extensions import override

from langflow.serialization.serialization import serialize
from langflow.services.tracing.base import BaseTracer

if TYPE_CHECKING:
    from collections.abc import Sequence
    from uuid import UUID

    from langchain.callbacks.base import BaseCallbackHandler

    from langflow.graph.vertex.base import Vertex
    from langflow.services.tracing.schema import Log


class LangFuseTracer(BaseTracer):
    flow_id: str

    def __init__(
        self,
        trace_name: str,
        trace_type: str,
        project_name: str,
        trace_id: UUID,
        user_id: str | None = None,
        session_id: str | None = None,
    ) -> None:
        self.project_name = project_name
        self.trace_name = trace_name
        self.trace_type = trace_type
        self.trace_id = trace_id
        self.user_id = user_id
        self.session_id = session_id
        self.flow_id = trace_name.split(" - ")[-1]
        self.spans: dict = OrderedDict()  # spans that are not ended

        config = self._get_config()
        self._ready: bool = self.setup_langfuse(config) if config else False

    @property
    def ready(self):
        return self._ready

    def setup_langfuse(self, config) -> bool:
        try:
            from langfuse import Langfuse

            self._client = Langfuse(**config)
            try:
                from langfuse.api.core.request_options import RequestOptions

                self._client.client.health.health(request_options=RequestOptions(timeout_in_seconds=1))
            except Exception as e:  # noqa: BLE001
                logger.debug(f"can not connect to Langfuse: {e}")
                return False
            self.trace = self._client.trace(
                id=str(self.trace_id),
                name=self.flow_id,
                user_id=self.user_id,
                session_id=self.session_id,
            )

        except ImportError:
            logger.exception("Could not import langfuse. Please install it with `pip install langfuse`.")
            return False

        except Exception as e:  # noqa: BLE001
            logger.debug(f"Error setting up LangSmith tracer: {e}")
            return False

        return True

    def _convert_value_to_safe_type(self, value: Any) -> Any:
        if isinstance(value, dict):
            return {str(k): self._convert_value_to_safe_type(v) for k, v in value.items()}
        if isinstance(value, list):
            return [self._convert_value_to_safe_type(item) for item in value]
        if isinstance(value, types.GeneratorType):
            # If a generator is passed directly, convert its representation to a string.
            # The component itself (e.g., ChatOutput) should be responsible for
            # consuming the generator and providing the materialized content for tracing.
            logger.warning(
                f"LangfuseTracer: Encountered a raw generator object: {value}. "
                f"Converting to string representation. For full content tracing, "
                f"the component should materialize the generator's output before tracing."
            )
            return str(value)
        return value

    def _convert_dict_to_safe_types(self, data: dict[str, Any] | None) -> dict[str, Any] | None:
        if data is None:
            return None
        return {str(k): self._convert_value_to_safe_type(v) for k, v in data.items()}

    @override
    def add_trace(
        self,
        trace_id: str,  # actualy component id
        trace_name: str,
        trace_type: str,
        inputs: dict[str, Any],
        metadata: dict[str, Any] | None = None,
        vertex: Vertex | None = None,
    ) -> None:
        start_time = datetime.now(tz=timezone.utc)
        if not self._ready:
            return

        processed_inputs = self._convert_dict_to_safe_types(inputs)

        final_metadata: dict[str, Any] = {"from_langflow_component": True, "component_id": trace_id}
        if trace_type:
            final_metadata["trace_type"] = trace_type
        if metadata:
            safe_user_metadata = self._convert_dict_to_safe_types(metadata)
            if safe_user_metadata:
                final_metadata.update(safe_user_metadata)

        name = trace_name.removesuffix(f" ({trace_id})")
        content_span = {
            "name": name,
            "input": processed_inputs,
            "metadata": final_metadata,
            "start_time": start_time,
        }

        # if two component is built concurrently, will use wrong last span. just flatten now, maybe fix in future.
        # if len(self.spans) > 0:
        #     last_span = next(reversed(self.spans))
        #     span = self.spans[last_span].span(**content_span)
        # else:
        span = self.trace.span(**serialize(content_span))

        self.spans[trace_id] = span

    @override
    def end_trace(
        self,
        trace_id: str,
        trace_name: str,
        outputs: dict[str, Any] | None = None,
        error: Exception | None = None,
        logs: Sequence[Log | dict] = (),
    ) -> None:
        end_time = datetime.now(tz=timezone.utc)
        if not self._ready:
            return

        span = self.spans.pop(trace_id, None)
        if span:
            processed_outputs = self._convert_dict_to_safe_types(outputs)

            safe_logs = []
            if logs:
                for log_entry in logs:
                    if isinstance(log_entry, dict):
                        safe_logs.append(self._convert_dict_to_safe_types(log_entry))
                    else:  # Log object
                        # Assuming Log object is inherently serializable or has a method like model_dump()
                        safe_logs.append(log_entry)

            # This dictionary becomes the value for the "output" key in the span update payload
            output_field_for_span_update: dict = {}
            if processed_outputs:
                output_field_for_span_update.update(processed_outputs)

            if error:  # Include error string in the "output" field as per original logic
                output_field_for_span_update["error"] = str(error)

            if safe_logs:
                output_field_for_span_update["logs"] = list(safe_logs)

            content_for_update: dict[str, Any] = {"end_time": end_time}
            if output_field_for_span_update:  # Only add "output" key if there's content for it
                content_for_update["output"] = output_field_for_span_update

            if error:  # Also set span-level error indicators
                content_for_update["level"] = "ERROR"
                string_stacktrace = traceback.format_exception(error)
                error_message = f"{error.__class__.__name__}: {error}\n\n{''.join(string_stacktrace)}"
                content_for_update["status_message"] = error_message
            span.update(**serialize(content_for_update))

    @override
    def end(
        self,
        inputs: dict[str, Any],
        outputs: dict[str, Any],
        error: Exception | None = None,
        metadata: dict[str, Any] | None = None,
    ) -> None:
        if not self._ready:
            return
<<<<<<< HEAD

        safe_inputs = self._convert_dict_to_safe_types(inputs)
        safe_outputs = self._convert_dict_to_safe_types(outputs)
        safe_metadata = self._convert_dict_to_safe_types(metadata)

        update_payload: dict[str, Any] = {}
        if safe_inputs is not None:
            update_payload["input"] = safe_inputs
        if safe_outputs is not None:
            update_payload["output"] = safe_outputs
        if safe_metadata is not None:
            update_payload["metadata"] = safe_metadata

        serialized_payload = serialize(update_payload)

        if error:
            serialized_payload["level"] = "ERROR"
            string_stacktrace = traceback.format_exception(error)
            error_message = f"{error.__class__.__name__}: {error}\n\n{''.join(string_stacktrace)}"
            serialized_payload["status_message"] = error_message

        self.trace.update(**serialized_payload)
        self._client.flush()
=======
        content_update = {
            "input": inputs,
            "output": outputs,
            "metadata": metadata,
        }
        self.trace.update(**serialize(content_update))
>>>>>>> 08b13df4

    def get_langchain_callback(self) -> BaseCallbackHandler | None:
        if not self._ready:
            return None

        # get callback from parent span
        stateful_client = self.spans[next(reversed(self.spans))] if len(self.spans) > 0 else self.trace
        return stateful_client.get_langchain_handler()

    @staticmethod
    def _get_config() -> dict:
        secret_key = os.getenv("LANGFUSE_SECRET_KEY", None)
        public_key = os.getenv("LANGFUSE_PUBLIC_KEY", None)
        host = os.getenv("LANGFUSE_HOST", None)
        if secret_key and public_key and host:
            return {"secret_key": secret_key, "public_key": public_key, "host": host}
        return {}<|MERGE_RESOLUTION|>--- conflicted
+++ resolved
@@ -201,7 +201,6 @@
     ) -> None:
         if not self._ready:
             return
-<<<<<<< HEAD
 
         safe_inputs = self._convert_dict_to_safe_types(inputs)
         safe_outputs = self._convert_dict_to_safe_types(outputs)
@@ -224,15 +223,6 @@
             serialized_payload["status_message"] = error_message
 
         self.trace.update(**serialized_payload)
-        self._client.flush()
-=======
-        content_update = {
-            "input": inputs,
-            "output": outputs,
-            "metadata": metadata,
-        }
-        self.trace.update(**serialize(content_update))
->>>>>>> 08b13df4
 
     def get_langchain_callback(self) -> BaseCallbackHandler | None:
         if not self._ready:
